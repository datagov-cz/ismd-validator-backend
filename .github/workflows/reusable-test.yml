--- conflicted
+++ resolved
@@ -65,13 +65,9 @@
 
       - name: Run tests
         working-directory: ismd-backend-validator
-<<<<<<< HEAD
-        run: ./mvnw test
-        env:
-          GITHUB_TOKEN: ${{ secrets.GITHUB_TOKEN }}
-=======
         env:
           GITHUB_ACTOR: ${{ github.actor }}
           GITHUB_TOKEN: ${{ secrets.GITHUB_TOKEN }}
         run: ./mvnw test
->>>>>>> 5b0fa4d7
+        env:
+          GITHUB_TOKEN: ${{ secrets.GITHUB_TOKEN }}