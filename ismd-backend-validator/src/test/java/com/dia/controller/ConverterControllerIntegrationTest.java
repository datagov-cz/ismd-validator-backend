--- conflicted
+++ resolved
@@ -38,7 +38,7 @@
  * @see ConverterController
  */
 @SpringBootTest()
-//@ContextConfiguration(classes = ConverterControllerIntegrationTest.TestConfig.class)
+@ContextConfiguration(classes = ConverterControllerIntegrationTest.TestConfig.class)
 class ConverterControllerIntegrationTest {
 
     private static final String JSON_OUTPUT = "{\"result\":\"success\"}";
@@ -50,11 +50,6 @@
     private MockMvc mockMvc;
     private String minimalArchiXML;
 
-<<<<<<< HEAD
-    private static final String JSON_OUTPUT = "{\"result\":\"success\"}";
-    private static final String TTL_OUTPUT = "@prefix : <http://example.org/> .\n:subject :predicate :object .";
-/*
-=======
     static Stream<Arguments> outputFormatProvider() {
         return Stream.of(
                 Arguments.of("json", "application/json", JSON_OUTPUT),
@@ -130,7 +125,6 @@
         );
     }
 
->>>>>>> 51669b61
     @BeforeEach
     public void setup() throws IOException {
         this.mockMvc = MockMvcBuilders.webAppContextSetup(webApplicationContext).build();
@@ -338,30 +332,7 @@
         }
     }
 
-<<<<<<< HEAD
-
-    static Stream<Arguments> fileFormatProvider() {
-        /* TODO: Implement after XMI convertion implementation
-        String xmiContent = "<?xml version=\"1.0\"?>\n<xmi:XMI xmi:version=\"2.1\" xmlns:xmi=\"http://www.omg.org/XMI\"><content/></xmi:XMI>";
-
-        String turtleContent = "@prefix : <http://example.org/> .\n:subject :predicate :object .";
-        String genericXml = "<?xml version=\"1.0\"?>\n<root><element>content</element></root>";
-
-        return Stream.of(
-                Arguments.of("Turtle file", "test.ttl", "text/turtle", turtleContent, false, 200),
-                Arguments.of("Generic XML", "generic.xml", "application/xml", genericXml, false, 415)
-                /* TODO: Implement after XMI and XLSX convertion implementation
-                Arguments.of("XMI file", "test.xmi", "application/xml", xmiContent, true, 200),
-                Arguments.of("XLSX file", "test.xlsx", "application/vnd.openxmlformats-officedocument.spreadsheetml.sheet", "Excel content", true, 200),
-                Arguments.of("Fake XLSX", "fake.xlsx", "application/xml", "not excel content", true, 200)
-
-        );
-    }
-
-    // ========== FILENAME EDGE CASES ==========
-=======
     // ========== MULTIPLE FILES TESTS ==========
->>>>>>> 51669b61
 
     @ParameterizedTest(name = "Filename edge case: {0}")
     @MethodSource("filenameEdgeCaseProvider")
@@ -530,9 +501,6 @@
                 .andExpect(status().isBadRequest());
     }
 
-<<<<<<< HEAD
- */
-=======
     @Test
     void testXlsxRemoveInvalidSourcesParameter() throws Exception {
         MockMultipartFile file = new MockMultipartFile(
@@ -559,5 +527,4 @@
             return mock(ConverterService.class);
         }
     }
->>>>>>> 51669b61
 }