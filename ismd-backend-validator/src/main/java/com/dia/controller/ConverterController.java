package com.dia.controller;

import com.dia.controller.dto.ConversionResponseDto;
import com.dia.enums.FileFormat;
import com.dia.exceptions.JsonExportException;
import com.dia.exceptions.UnsupportedFormatException;
import com.dia.service.ConverterService;
import jakarta.servlet.http.HttpServletRequest;
import lombok.RequiredArgsConstructor;
import lombok.extern.slf4j.Slf4j;
import org.slf4j.MDC;
import org.springframework.http.HttpStatus;
import org.springframework.http.MediaType;
import org.springframework.http.ResponseEntity;
import org.springframework.web.bind.annotation.*;
import org.springframework.web.multipart.MultipartFile;
import org.springframework.web.multipart.MultipartHttpServletRequest;

import java.io.IOException;
import java.io.InputStream;
import java.nio.charset.StandardCharsets;
import java.util.List;
import java.util.Map;
import java.util.UUID;

import static com.dia.constants.ConvertorControllerConstants.*;
import static com.dia.enums.FileFormat.*;

@RestController
@RequestMapping("/api/convertor")
@RequiredArgsConstructor
@Slf4j
public class ConverterController {

    private static final long MAX_FILE_SIZE = 5242880;

    private final ConverterService converterService;

    @PostMapping("/convert")
    public ResponseEntity<ConversionResponseDto> convertFile(
            @RequestParam("file") MultipartFile file,
            @RequestParam(value = "output", required = false) String output,
            @RequestParam(value = "removeInvalidSources", required = false) Boolean removeInvalidSources,
            @RequestHeader(value = "Accept", required = false) String acceptHeader,
            HttpServletRequest request
    ) {
        String requestId = UUID.randomUUID().toString();
        MDC.put(LOG_REQUEST_ID, requestId);

        String outputFormat = determineOutputFormat(output, acceptHeader);

        log.info("File conversion requested: filename={}, size={}, outputFormat={}, remove invalid sources={}",
                file.getOriginalFilename(), file.getSize(), output, removeInvalidSources);

        try {
            if (!validateSingleFileUpload(request, requestId)) {
                return ResponseEntity.badRequest()
                        .body(ConversionResponseDto.error("Můžete nahrát pouze jeden soubor."));
            }

            if (file.isEmpty()) {
                log.warn("Empty file upload attempt");
                return ResponseEntity.badRequest()
                        .body(ConversionResponseDto.error("Nebyl vložen žádný soubor."));
            }

            if (file.getSize() > MAX_FILE_SIZE) {
                log.warn("File too large: filename={}, size={}, maxAllowedSize={}",
                        file.getOriginalFilename(), file.getSize(), MAX_FILE_SIZE);
                return ResponseEntity.status(HttpStatus.PAYLOAD_TOO_LARGE)
                        .body(ConversionResponseDto.error("Soubor je příliš velký. Maximální povolená velikost je 5 MB."));
            }

            FileFormat fileFormat = checkFileFormat(file);
            if (fileFormat == FileFormat.UNSUPPORTED) {
                log.warn("Unsupported file type upload attempt");
                return ResponseEntity.status(HttpStatus.UNSUPPORTED_MEDIA_TYPE)
                        .body(ConversionResponseDto.error("Nepodporovaný formát souboru."));
            }

            log.info("File format determined: requestId={}, format={}", requestId, fileFormat);

            return switch (fileFormat) {
                case ARCHI_XML -> {
                    log.debug("Processing Archi XML file: requestId={}", requestId);
                    String xmlContent = new String(file.getBytes(), StandardCharsets.UTF_8);
                    converterService.parseArchiFromString(xmlContent);
                    converterService.convertArchi(removeInvalidSources != null && removeInvalidSources);
                    ResponseEntity<ConversionResponseDto> response = getResponseEntity(outputFormat, ARCHI_XML);
                    log.info("File successfully converted: requestId={}, inputFormat={}, outputFormat={}",
                            requestId, fileFormat, output);
                    yield response;
                }
                case XMI -> {
                    log.debug("Processing XMI file: requestId={}", requestId);
                    // TODO: Implement XMI processing logic
                    ConversionResponseDto response = new ConversionResponseDto(
                            null,
                            "XMI processing not yet implemented.");
                    yield ResponseEntity.status(HttpStatus.NOT_IMPLEMENTED).body(response);
                }
<<<<<<< HEAD
                case XMI -> {
                    log.debug("Processing XMI file: requestId={}", requestId);
                    converterService.parseEAFromFile(file);
                    converterService.convertEA(removeInvalidSources != null && removeInvalidSources);
                    ResponseEntity<String> response = getResponseEntity(outputFormat, XMI);
                    log.info("File successfully converted: requestId={}, inputFormat={}, outputFormat={}",
                            requestId, fileFormat, output);
                    return response;
                }
=======
>>>>>>> b55582b8
                case XLSX -> {
                    log.debug("Processing XLSX file: requestId={}", requestId);
                    converterService.parseExcelFromFile(file);
                    converterService.convertExcel(removeInvalidSources != null && removeInvalidSources);
                    ResponseEntity<ConversionResponseDto> response = getResponseEntity(outputFormat, XLSX);
                    log.info("File successfully converted: requestId={}, inputFormat={}, outputFormat={}",
                            requestId, fileFormat, output);
                    yield  response;
                }
<<<<<<< HEAD
            }
=======
                case TURTLE -> ResponseEntity.ok(ConversionResponseDto.success("File processed successfully"));
                default -> ResponseEntity.status(HttpStatus.BAD_REQUEST)
                        .body(ConversionResponseDto.error("Nepodporovaný formát souboru."));
            };
>>>>>>> b55582b8
        } catch (UnsupportedFormatException e) {
            log.error("Unsupported format exception: requestId={}, message={}", requestId, e.getMessage());
            return ResponseEntity.status(HttpStatus.UNSUPPORTED_MEDIA_TYPE)
                    .body(ConversionResponseDto.error(e.getMessage()));
        } catch (Exception e) {
            log.error("Error processing file conversion: requestId={}", requestId, e);
            return ResponseEntity.status(HttpStatus.INTERNAL_SERVER_ERROR)
                    .body(ConversionResponseDto.error(e.getMessage()));
        } finally {
            MDC.remove(LOG_REQUEST_ID);
        }
    }

    private boolean validateSingleFileUpload(HttpServletRequest request, String requestId) {
        if (request instanceof MultipartHttpServletRequest multipartRequest) {

            int totalFiles = 0;
            Map<String, List<MultipartFile>> fileMap = multipartRequest.getMultiFileMap();

            for (Map.Entry<String, List<MultipartFile>> entry : fileMap.entrySet()) {
                totalFiles += entry.getValue().size();
            }

            if (totalFiles > 1) {
                log.warn("Multiple files upload rejected: requestId={}, fileCount={}", requestId, totalFiles);
                return false;
            }

            log.debug("Single file validation passed: requestId={}", requestId);
        }
        return true;
    }

    private FileFormat checkFileFormat(MultipartFile file) throws IOException {
        String filename = file.getOriginalFilename() != null ? file.getOriginalFilename() : "unknown";
        log.debug("Checking file format: filename={}", filename);

        if (checkForXlsx(file)) {
            log.debug("XLSX format detected: filename={}", filename);
            return FileFormat.XLSX;
        } else if (checkForXmlOrXmi(file) == ARCHI_XML) {
            log.debug("Archi XML format detected: filename={}", filename);
            return ARCHI_XML;
        } else if (checkForXmlOrXmi(file) == FileFormat.XMI) {
            log.debug("XMI format detected: filename={}", filename);
            return FileFormat.XMI;
        } else if (checkForTurtle(file) == FileFormat.TURTLE) {
            log.debug("Turtle format detected: filename={}", filename);
            return FileFormat.TURTLE;
        }

        log.debug("Unsupported format detected: filename={}, contentType={}",
                filename, file.getContentType());
        return FileFormat.UNSUPPORTED;
    }

    private boolean checkForXlsx(MultipartFile file) {
        String fileName = file.getOriginalFilename();
        if (fileName != null) {
            String extension = fileName.substring(fileName.lastIndexOf(".") + 1).toLowerCase();
            return extension.equals("xlsx");
        }
        return false;
    }

    private FileFormat checkForXmlOrXmi(MultipartFile file) throws IOException {
        String contentType = file.getContentType();
        if (contentType != null && (contentType.equals("application/xml")
                || contentType.equals("text/xml")
                || contentType.contains("xml"))) {

            byte[] bytes = new byte[4096];
            int bytesRead;
            try (InputStream stream = file.getInputStream()) {
                bytesRead = stream.read(bytes);
            }
            if (bytesRead > 0) {
                String xmlHeader = new String(bytes, StandardCharsets.UTF_8);

                if (xmlHeader.contains(ARCHI_3_HEADER)
                        || xmlHeader.contains(ARCHIMATE_HEADER)) {
                    return ARCHI_XML;
                }

                if (xmlHeader.contains(XMI_HEADER)
                        || xmlHeader.contains("xmi:version=\"2.1\"")
                        || xmlHeader.contains("xmi:version=\"2.0\"")
                        || xmlHeader.contains("xmi:XMI")
                        || xmlHeader.contains("<xmi:XMI")) {
                    return FileFormat.XMI;
                }
            }
        }
        return FileFormat.UNSUPPORTED;
    }

    private FileFormat checkForTurtle(MultipartFile file) {
        String contentType = file.getContentType();
        if (contentType != null && contentType.equals("text/turtle")) {
            return FileFormat.TURTLE;
        }

        return FileFormat.UNSUPPORTED;
    }

    private ResponseEntity<ConversionResponseDto> getResponseEntity(
            @RequestParam(value = "output", defaultValue = "json") String output, FileFormat fileFormat) throws JsonExportException {
        String requestId = MDC.get(LOG_REQUEST_ID);
        log.debug("Preparing response entity: requestId={}, outputFormat={}", requestId, output);

        return switch (output.toLowerCase()) {
            case "json" -> {
                log.debug("Exporting to JSON: requestId={}", requestId);
                String jsonOutput = converterService.exportToJson(fileFormat);
                log.debug("JSON export completed: requestId={}, outputSize={}", requestId, jsonOutput.length());
                yield ResponseEntity.ok()
                        .contentType(MediaType.APPLICATION_JSON)
                        .body(ConversionResponseDto.success(jsonOutput));
            }
            case "ttl" -> {
                log.debug("Exporting to Turtle: requestId={}", requestId);
                String ttlOutput = converterService.exportToTurtle(fileFormat);
                log.debug("Turtle export completed: requestId={}, outputSize={}", requestId, ttlOutput.length());
                yield ResponseEntity.ok()
                        .contentType(MediaType.APPLICATION_JSON)
                        .body(ConversionResponseDto.success(ttlOutput));
            }
            default -> {
                log.warn("Unsupported output format requested: requestId={}, format={}", requestId, output);
                throw new UnsupportedFormatException("Nepodporovaný výstupní formát: " + output);
            }
        };
    }

    private String determineOutputFormat(String output, String acceptHeader) {
        if (output != null && !output.isEmpty()) {
            return output.toLowerCase();
        }

        if (acceptHeader != null && !acceptHeader.isEmpty()) {
            if (acceptHeader.contains("application/json")) {
                return "json";
            } else if (acceptHeader.contains("text/turtle") || acceptHeader.contains("application/x-turtle")) {
                return "ttl";
            }
        }

        return "json";
    }
}<|MERGE_RESOLUTION|>--- conflicted
+++ resolved
@@ -24,7 +24,8 @@
 import java.util.UUID;
 
 import static com.dia.constants.ConvertorControllerConstants.*;
-import static com.dia.enums.FileFormat.*;
+import static com.dia.enums.FileFormat.ARCHI_XML;
+import static com.dia.enums.FileFormat.XLSX;
 
 @RestController
 @RequestMapping("/api/convertor")
@@ -99,18 +100,6 @@
                             "XMI processing not yet implemented.");
                     yield ResponseEntity.status(HttpStatus.NOT_IMPLEMENTED).body(response);
                 }
-<<<<<<< HEAD
-                case XMI -> {
-                    log.debug("Processing XMI file: requestId={}", requestId);
-                    converterService.parseEAFromFile(file);
-                    converterService.convertEA(removeInvalidSources != null && removeInvalidSources);
-                    ResponseEntity<String> response = getResponseEntity(outputFormat, XMI);
-                    log.info("File successfully converted: requestId={}, inputFormat={}, outputFormat={}",
-                            requestId, fileFormat, output);
-                    return response;
-                }
-=======
->>>>>>> b55582b8
                 case XLSX -> {
                     log.debug("Processing XLSX file: requestId={}", requestId);
                     converterService.parseExcelFromFile(file);
@@ -120,14 +109,10 @@
                             requestId, fileFormat, output);
                     yield  response;
                 }
-<<<<<<< HEAD
-            }
-=======
                 case TURTLE -> ResponseEntity.ok(ConversionResponseDto.success("File processed successfully"));
                 default -> ResponseEntity.status(HttpStatus.BAD_REQUEST)
                         .body(ConversionResponseDto.error("Nepodporovaný formát souboru."));
             };
->>>>>>> b55582b8
         } catch (UnsupportedFormatException e) {
             log.error("Unsupported format exception: requestId={}, message={}", requestId, e.getMessage());
             return ResponseEntity.status(HttpStatus.UNSUPPORTED_MEDIA_TYPE)
