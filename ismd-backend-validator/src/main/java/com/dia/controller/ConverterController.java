--- conflicted
+++ resolved
@@ -535,7 +535,25 @@
         }
     }
 
-<<<<<<< HEAD
+    private DetailedValidationReportDto generateDetailedValidationReportFromTtl(ISMDValidationReport report, MultipartFile file, String requestId) {
+        try {
+            log.debug("Generating detailed validation report: requestId={}", requestId);
+
+            DetailedValidationReportDto detailedReport = detailedValidationReportService.generateDetailedReportFromTtlFile(
+                    report,
+                    file
+            );
+
+            log.debug("Detailed validation report generated successfully: requestId={}, concepts={}",
+                    requestId, detailedReport.validation().size());
+
+            return detailedReport;
+        } catch (Exception e) {
+            log.error("Failed to generate detailed validation report: requestId={}", requestId, e);
+            return null;
+        }
+    }
+
     private MultipartFile downloadAsMultipartFile(String fileUrl) throws Exception {
         if (httpClient == null) {
             httpClient = HttpClient.newBuilder()
@@ -598,24 +616,6 @@
         int port = url.getPort() == -1 ? url.getDefaultPort() : url.getPort();
         if (port != 80 && port != 443) {
             log.warn("Nestandardní port detekován: {}", port);
-=======
-    private DetailedValidationReportDto generateDetailedValidationReportFromTtl(ISMDValidationReport report, MultipartFile file, String requestId) {
-        try {
-            log.debug("Generating detailed validation report: requestId={}", requestId);
-
-            DetailedValidationReportDto detailedReport = detailedValidationReportService.generateDetailedReportFromTtlFile(
-                    report,
-                    file
-            );
-
-            log.debug("Detailed validation report generated successfully: requestId={}, concepts={}",
-                    requestId, detailedReport.validation().size());
-
-            return detailedReport;
-        } catch (Exception e) {
-            log.error("Failed to generate detailed validation report: requestId={}", requestId, e);
-            return null;
->>>>>>> 1532597e
         }
     }
 }