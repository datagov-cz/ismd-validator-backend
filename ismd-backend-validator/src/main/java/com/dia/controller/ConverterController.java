package com.dia.controller;

import com.dia.controller.data.UrlMultipartFile;
import com.dia.controller.dto.CatalogRecordDto;
import com.dia.controller.dto.ConversionResponseDto;
import com.dia.controller.dto.ValidationResultsDto;
import com.dia.conversion.data.ConversionResult;
import com.dia.enums.FileFormat;
import com.dia.exceptions.JsonExportException;
import com.dia.exceptions.SecurityException;
import com.dia.exceptions.UnsupportedFormatException;
import com.dia.service.*;
import com.dia.utility.UtilityMethods;
import com.dia.validation.data.DetailedValidationReportDto;
import com.dia.validation.data.ISMDValidationReport;
import com.fasterxml.jackson.databind.ObjectMapper;
import jakarta.servlet.http.HttpServletRequest;
import lombok.RequiredArgsConstructor;
import lombok.extern.slf4j.Slf4j;
import org.apache.jena.ontology.OntModel;
import org.slf4j.MDC;
import org.springframework.http.HttpHeaders;
import org.springframework.http.HttpStatus;
import org.springframework.http.MediaType;
import org.springframework.http.ResponseEntity;
import org.springframework.web.bind.annotation.*;
import org.springframework.web.multipart.MultipartFile;
import org.springframework.web.multipart.MultipartHttpServletRequest;

import java.io.IOException;
import java.io.InputStream;
import java.net.InetAddress;
import java.net.URL;
import java.net.UnknownHostException;
import java.net.http.HttpClient;
import java.net.http.HttpRequest;
import java.net.http.HttpResponse;
import java.nio.charset.StandardCharsets;
import java.time.Duration;
import java.time.LocalDateTime;
import java.time.format.DateTimeFormatter;
import java.util.*;
import java.util.regex.Pattern;

import static com.dia.constants.ConverterControllerConstants.*;
import static com.dia.enums.FileFormat.*;

@RestController
@RequestMapping("/api/converter")
@RequiredArgsConstructor
@Slf4j
public class ConverterController {

    private static final long MAX_FILE_SIZE = 5242880;
    private static final Duration DOWNLOAD_TIMEOUT = Duration.ofSeconds(30);
    private static final Set<String> ALLOWED_PROTOCOLS = Set.of("https");
    private static final Pattern PRIVATE_IP_PATTERN = Pattern.compile(
            "^(10\\.|172\\.(1[6-9]|2\\d|3[0-1])\\.|192\\.168\\.|127\\.|169\\.254\\.|::1|fc00:|fe80:)"
    );

    private final ConverterService converterService;
    private final ValidationService validationService;
    private final ValidationReportService validationReportService;
    private final DetailedValidationReportService detailedValidationReportService;
    private final CatalogReportService catalogReportService;

    private HttpClient httpClient;

    @PostMapping("/convert")
    public ResponseEntity<ConversionResponseDto> convertFile(
            @RequestParam(value = "file", required = false) MultipartFile file,
            @RequestParam(value = "urlString", required = false) String urlString,
            @RequestParam(value = "output", required = false) String output,
            @RequestParam(value = "includeDetailedReport", required = false, defaultValue = "true") Boolean includeDetailedReport,
            @RequestParam(value = "includeCatalogRecord", required = false, defaultValue = "true") Boolean includeCatalogRecord,
            @RequestHeader(value = "Accept", required = false) String acceptHeader,
            HttpServletRequest request
    ) {
        String requestId = UUID.randomUUID().toString();
        MDC.put(LOG_REQUEST_ID, requestId);

        String outputFormat = determineOutputFormat(output, acceptHeader);

<<<<<<< HEAD
        log.info("File conversion requested: filename={}, size={}, outputFormat={}, include detailed report={}",
                file.getOriginalFilename(), file.getSize(), output, includeDetailedReport);
=======
        if (file != null) {
            log.info("File conversion requested: filename={}, size={}, outputFormat={}, remove invalid sources={}, include detailed report={}",
                    file.getOriginalFilename(), file.getSize(), output, removeInvalidSources, includeDetailedReport);
        }

        if (urlString != null) {
            log.info("File conversion requested: fileUrl={}, outputFormat={}, remove invalid sources={}, include detailed report={}",
                    urlString, output, removeInvalidSources, includeDetailedReport);
        }
>>>>>>> 7e868e44

        try {
            if (file != null && urlString != null) {
                return ResponseEntity.badRequest()
                        .body(ConversionResponseDto.error("Můžete zvolit pouze jeden způsob nahrání slovníků."));
            }

            MultipartFile processedFile = file;

            if (urlString != null) {
                processedFile = downloadAsMultipartFile(urlString);
            }

            if (!validateSingleFileUpload(request, requestId)) {
                return ResponseEntity.badRequest()
                        .body(ConversionResponseDto.error("Můžete nahrát pouze jeden soubor."));
            }

            if (processedFile.isEmpty()) {
                log.warn("Empty file upload attempt");
                return ResponseEntity.badRequest()
                        .body(ConversionResponseDto.error("Nebyl vložen žádný soubor."));
            }

            if (processedFile.getSize() > MAX_FILE_SIZE) {
                log.warn("File too large: filename={}, size={}, maxAllowedSize={}",
                        processedFile.getOriginalFilename(), processedFile.getSize(), MAX_FILE_SIZE);
                return ResponseEntity.status(HttpStatus.PAYLOAD_TOO_LARGE)
                        .body(ConversionResponseDto.error("Soubor je příliš velký. Maximální povolená velikost je 5 MB."));
            }

            FileFormat fileFormat = checkFileFormat(processedFile);
            if (fileFormat == UNSUPPORTED) {
                log.warn("Unsupported file type upload attempt");
                return ResponseEntity.status(HttpStatus.UNSUPPORTED_MEDIA_TYPE)
                        .body(ConversionResponseDto.error("Nepodporovaný formát souboru."));
            }

            log.info("File format determined: requestId={}, format={}", requestId, fileFormat);

            return switch (fileFormat) {
                case ARCHI_XML -> {
                    log.debug("Processing Archi XML file: requestId={}", requestId);
<<<<<<< HEAD
                    String xmlContent = new String(file.getBytes(), StandardCharsets.UTF_8);
                    ConversionResult conversionResult = converterService.processArchiFile(xmlContent);
=======
                    String xmlContent = new String(processedFile.getBytes(), StandardCharsets.UTF_8);
                    ConversionResult conversionResult = converterService.processArchiFile(xmlContent, removeInvalidSources);
>>>>>>> 7e868e44

                    ISMDValidationReport report = validationService.validate(conversionResult.getTransformationResult());
                    ValidationResultsDto results = convertReportToDto(report);
                    DetailedValidationReportDto detailedReport = Boolean.TRUE.equals(includeDetailedReport) ?
                            generateDetailedValidationReport(report, conversionResult.getTransformationResult().getOntModel(), requestId) : null;

                    Optional<CatalogRecordDto> catalogRecord = Boolean.TRUE.equals(includeCatalogRecord) ?
                            catalogReportService.generateCatalogReport(conversionResult, results, requestId) : Optional.empty();

                    ResponseEntity<ConversionResponseDto> response = getResponseEntity(
                            outputFormat, fileFormat, conversionResult, results, detailedReport, catalogRecord.get()
                    );
                    log.info("File successfully converted: requestId={}, inputFormat={}, outputFormat={}, validationResults={}, detailedReportIncluded={}",
                            requestId, fileFormat, output, results, includeDetailedReport);
                    yield response;
                }
                case XMI -> {
                    log.debug("Processing XMI file: requestId={}", requestId);
<<<<<<< HEAD
                    ConversionResult conversionResult = converterService.processEAFile(file);
=======
                    ConversionResult conversionResult = converterService.processEAFile(processedFile, removeInvalidSources);
>>>>>>> 7e868e44

                    ISMDValidationReport report = validationService.validate(conversionResult.getTransformationResult());
                    ValidationResultsDto results = convertReportToDto(report);
                    DetailedValidationReportDto detailedReport = Boolean.TRUE.equals(includeDetailedReport) ?
                            generateDetailedValidationReport(report, conversionResult.getTransformationResult().getOntModel(), requestId) : null;

                    Optional<CatalogRecordDto> catalogRecord = Boolean.TRUE.equals(includeCatalogRecord) ?
                            catalogReportService.generateCatalogReport(conversionResult, results, requestId) : Optional.empty();

                    ResponseEntity<ConversionResponseDto> response = getResponseEntity(
                            outputFormat, fileFormat, conversionResult, results, detailedReport, catalogRecord.get()
                    );
                    log.info("File successfully converted: requestId={}, inputFormat={}, outputFormat={}, validationResults={}, detailedReportIncluded={}",
                            requestId, fileFormat, output, results, includeDetailedReport);
                    yield response;
                }
                case XLSX -> {
                    log.debug("Processing XLSX file: requestId={}", requestId);
<<<<<<< HEAD
                    ConversionResult conversionResult = converterService.processExcelFile(file);
=======
                    ConversionResult conversionResult = converterService.processExcelFile(processedFile, removeInvalidSources);
>>>>>>> 7e868e44

                    ISMDValidationReport report = validationService.validate(conversionResult.getTransformationResult());
                    ValidationResultsDto results = convertReportToDto(report);
                    DetailedValidationReportDto detailedReport = Boolean.TRUE.equals(includeDetailedReport) ?
                            generateDetailedValidationReport(report, conversionResult.getTransformationResult().getOntModel(), requestId) : null;

                    Optional<CatalogRecordDto> catalogRecord = Boolean.TRUE.equals(includeCatalogRecord) ?
                            catalogReportService.generateCatalogReport(conversionResult, results, requestId) : Optional.empty();

                    ResponseEntity<ConversionResponseDto> response = getResponseEntity(
                            outputFormat, fileFormat, conversionResult, results, detailedReport, catalogRecord.get()
                    );
                    log.info("File successfully converted: requestId={}, inputFormat={}, outputFormat={}, validationResults={}, detailedReportIncluded={}",
                            requestId, fileFormat, output, results, includeDetailedReport);
                    yield response;
                }
                case TURTLE -> {
                    log.debug("Processing TTL file: requestId={}", requestId);

                    ISMDValidationReport report = validationService.validateTtlFile(processedFile);
                    ValidationResultsDto results = convertReportToDto(report);
                    DetailedValidationReportDto detailedReport = Boolean.TRUE.equals(includeDetailedReport) ?
                            generateDetailedValidationReportFromTtl(report, processedFile, requestId) : null;

                    Optional<CatalogRecordDto> catalogRecord = Boolean.TRUE.equals(includeCatalogRecord) ?
                            catalogReportService.generateCatalogReportFromFile(processedFile, results, requestId) : Optional.empty();

                    yield ResponseEntity.ok()
                            .contentType(MediaType.APPLICATION_JSON)
                            .body(ConversionResponseDto.success(null, results, detailedReport, catalogRecord.get()));
                }
                default -> ResponseEntity.status(HttpStatus.BAD_REQUEST)
                        .body(ConversionResponseDto.error("Nepodporovaný formát souboru."));
            };
        } catch (UnsupportedFormatException e) {
            log.error("Unsupported format exception: requestId={}, message={}", requestId, e.getMessage());
            return ResponseEntity.status(HttpStatus.UNSUPPORTED_MEDIA_TYPE)
                    .body(ConversionResponseDto.error(e.getMessage()));
        } catch (Exception e) {
            log.error("Error processing file conversion: requestId={}", requestId, e);
            return ResponseEntity.status(HttpStatus.INTERNAL_SERVER_ERROR)
                    .body(ConversionResponseDto.error(e.getMessage()));
        } finally {
            MDC.remove(LOG_REQUEST_ID);
        }
    }

    @PostMapping("/ssp/convert")
    public ResponseEntity<ConversionResponseDto> convertSSPFromIRI(
            @RequestParam(value = "iri") String iri,
            @RequestParam(value = "output", required = false) String output,
            @RequestParam(value = "includeDetailedReport", required = false, defaultValue = "true") Boolean includeDetailedReport,
            @RequestParam(value = "includeCatalogRecord", required = false, defaultValue = "true") Boolean includeCatalogRecord,
            @RequestHeader(value = "Accept", required = false) String acceptHeader
    ) {
        String requestId = UUID.randomUUID().toString();
        MDC.put(LOG_REQUEST_ID, requestId);

        String outputFormat = determineOutputFormat(output, acceptHeader);

        try {
            if (iri.isEmpty()) {
                log.warn("Empty IRI conversion attempt");
                return ResponseEntity.badRequest().body(
                        ConversionResponseDto.error("Nebylo vloženo IRI slovníku určeného k převodu.")
                );
            }
            ConversionResult conversionResult = converterService.processSSPOntology(iri);

            ISMDValidationReport report = validationService.validate(conversionResult.getTransformationResult());
            ValidationResultsDto results = convertReportToDto(report);
            DetailedValidationReportDto detailedReport = Boolean.TRUE.equals(includeDetailedReport) ?
                    generateDetailedValidationReport(report, conversionResult.getTransformationResult().getOntModel(), requestId) : null;

            Optional<CatalogRecordDto> catalogRecord = Boolean.TRUE.equals(includeCatalogRecord) ?
                    catalogReportService.generateCatalogReport(conversionResult, results, requestId) : Optional.empty();

<<<<<<< HEAD
            CatalogRecordDto catalogRecord = Boolean.TRUE.equals(includeCatalogRecord) ?
                    generateCatalogReport(conversionResult, results, requestId) : null;

            ResponseEntity<ConversionResponseDto> response = getResponseEntity(outputFormat, SSP, conversionResult, results, detailedReport, catalogRecord);
=======
            ResponseEntity<ConversionResponseDto> response = getResponseEntity(outputFormat, SSP, conversionResult, results, detailedReport, catalogRecord.get());
>>>>>>> 7e868e44
            log.info("SSP ontology successfully converted: requestId={}, inputFormat={}, outputFormat={}",
                    requestId, SSP, output);
            return response;
        } catch (UnsupportedFormatException e) {
            log.error("Unsupported format exception: requestId={}, message={}", requestId, e.getMessage());
            return ResponseEntity.status(HttpStatus.UNSUPPORTED_MEDIA_TYPE)
                    .body(ConversionResponseDto.error(e.getMessage()));
        } catch (Exception e) {
            log.error("Error processing SSP ontology conversion: requestId={}", requestId, e);
            return ResponseEntity.status(HttpStatus.INTERNAL_SERVER_ERROR)
                    .body(ConversionResponseDto.error(e.getMessage()));
        } finally {
            MDC.remove(LOG_REQUEST_ID);
        }
    }

    @PostMapping("/convert/detailed-report/csv")
    public ResponseEntity<byte[]> downloadDetailedValidationReportCSV(
            @RequestPart (value = "detailedReport") DetailedValidationReportDto detailedReport,
            @RequestParam(value = "filename", required = false, defaultValue = "validation-report") String filename
    ) {
        String requestId = UUID.randomUUID().toString();
        MDC.put(LOG_REQUEST_ID, requestId);

        log.info("CSV download requested from existing conversion response, filename={}", filename);

        try {
            if (detailedReport == null) {
                log.warn("No detailed validation report found in conversion response: requestId={}", requestId);
                return ResponseEntity.badRequest()
                        .body("No detailed validation report available. Please ensure the conversion was performed with includeDetailedReport=true.".getBytes(StandardCharsets.UTF_8));
            }
            String csvContent = detailedValidationReportService.generateCSV(detailedReport);

            byte[] csvBytes = csvContent.getBytes(StandardCharsets.UTF_8);

            String timestamp = LocalDateTime.now().format(DateTimeFormatter.ofPattern("yyyy-MM-dd_HH-mm-ss"));
            String finalFilename = filename + "_" + timestamp + ".csv";

            HttpHeaders headers = new HttpHeaders();

            headers.setContentType(MediaType.parseMediaType("text/csv; charset=UTF-8"));
            headers.setContentDispositionFormData("attachment", finalFilename);
            headers.setContentLength(csvBytes.length);

            headers.add("Content-Transfer-Encoding", "binary");
            headers.add("Accept-Ranges", "bytes");

            headers.setCacheControl("no-cache, no-store, must-revalidate");
            headers.setPragma("no-cache");
            headers.setExpires(0);

            log.info("CSV report generated successfully: requestId={}, filename={}, size={} bytes",
                    requestId, finalFilename, csvBytes.length);

            return ResponseEntity.ok()
                    .headers(headers)
                    .body(csvBytes);
        } catch (Exception e) {
            log.error("Error generating CSV from conversion response: requestId={}", requestId, e);
            return ResponseEntity.status(HttpStatus.INTERNAL_SERVER_ERROR)
                    .body(("Failed to generate CSV report: " + e.getMessage()).getBytes(StandardCharsets.UTF_8));
        } finally {
            MDC.remove(LOG_REQUEST_ID);
        }
    }

    @PostMapping("/convert/catalog-record/json")
    public ResponseEntity<String> downloadCatalogRecordJSON(
            @RequestPart (value = "catalogRecord") CatalogRecordDto catalogRecord,
            @RequestParam(value = "filename", required = false, defaultValue = "catalog-record") String filename
    ) {
        String requestId = UUID.randomUUID().toString();
        MDC.put(LOG_REQUEST_ID, requestId);

        log.info("Catalog record download requested from existing conversion response, filename={}", filename);

        try {
            if (catalogRecord == null) {
                log.warn("No catalog record found in conversion response: requestId={}", requestId);
                return ResponseEntity.badRequest()
                        .body("No catalog record available. Please ensure the conversion was performed with includeCatalogRecord=true and that validation results contain no ERROR severity findings.");
            }

            ObjectMapper objectMapper = new ObjectMapper();
            String jsonContent = objectMapper.writeValueAsString(catalogRecord);

            String timestamp = LocalDateTime.now().format(DateTimeFormatter.ofPattern("yyyy-MM-dd_HH-mm-ss"));
            String finalFilename = filename + "_" + timestamp + ".json";

            HttpHeaders headers = new HttpHeaders();
            headers.setContentType(MediaType.parseMediaType("application/json; charset=utf-8"));
            headers.setContentDispositionFormData("attachment", finalFilename);
            headers.add("Content-Length", String.valueOf(jsonContent.getBytes(StandardCharsets.UTF_8).length));

            log.info("Catalog record generated successfully from existing data: requestId={}, filename={}, recordIri={}",
                    requestId, finalFilename, catalogRecord.getIri());

            return ResponseEntity.ok()
                    .headers(headers)
                    .body(jsonContent);

        } catch (Exception e) {
            log.error("Error generating catalog record from conversion response: requestId={}", requestId, e);
            return ResponseEntity.status(HttpStatus.INTERNAL_SERVER_ERROR)
                    .body("Failed to generate catalog record: " + e.getMessage());
        } finally {
            MDC.remove(LOG_REQUEST_ID);
        }
    }

    private boolean validateSingleFileUpload(HttpServletRequest request, String requestId) {
        if (request instanceof MultipartHttpServletRequest multipartRequest) {

            int totalFiles = 0;
            Map<String, List<MultipartFile>> fileMap = multipartRequest.getMultiFileMap();

            for (Map.Entry<String, List<MultipartFile>> entry : fileMap.entrySet()) {
                totalFiles += entry.getValue().size();
            }

            if (totalFiles > 1) {
                log.warn("Multiple files upload rejected: requestId={}, fileCount={}", requestId, totalFiles);
                return false;
            }

            log.debug("Single file validation passed: requestId={}", requestId);
        }
        return true;
    }

    private FileFormat checkFileFormat(MultipartFile file) throws IOException {
        String filename = file.getOriginalFilename() != null ? file.getOriginalFilename() : "unknown";
        log.debug("Checking file format: filename={}", filename);

        if (checkForXlsx(file)) {
            log.debug("XLSX format detected: filename={}", filename);
            return XLSX;
        } else if (checkForXmlOrXmi(file) == ARCHI_XML) {
            log.debug("Archi XML format detected: filename={}", filename);
            return ARCHI_XML;
        } else if (checkForXmlOrXmi(file) == XMI) {
            log.debug("XMI format detected: filename={}", filename);
            return XMI;
        } else if (checkForTurtle(file) == TURTLE) {
            log.debug("Turtle format detected: filename={}", filename);
            return TURTLE;
        }

        log.debug("Unsupported format detected: filename={}, contentType={}",
                filename, file.getContentType());
        return UNSUPPORTED;
    }

    private boolean checkForXlsx(MultipartFile file) {
        String fileName = file.getOriginalFilename();
        if (fileName != null) {
            String extension = fileName.substring(fileName.lastIndexOf(".") + 1).toLowerCase();
            return extension.equals("xlsx");
        }
        return false;
    }

    private FileFormat checkForXmlOrXmi(MultipartFile file) throws IOException {
        String contentType = file.getContentType();
        if (contentType != null && (contentType.equals("application/xml")
                || contentType.equals("text/xml")
                || contentType.contains("xml"))) {

            byte[] bytes = new byte[4096];
            int bytesRead;
            try (InputStream stream = file.getInputStream()) {
                bytesRead = stream.read(bytes);
            }
            if (bytesRead > 0) {
                String xmlHeader = new String(bytes, StandardCharsets.UTF_8);

                if (xmlHeader.contains(ARCHI_3_HEADER)
                        || xmlHeader.contains(ARCHIMATE_HEADER)) {
                    return ARCHI_XML;
                }

                if (xmlHeader.contains(XMI_HEADER)
                        || xmlHeader.contains("xmi:version=\"2.1\"")
                        || xmlHeader.contains("xmi:version=\"2.0\"")
                        || xmlHeader.contains("xmi:XMI")
                        || xmlHeader.contains("<xmi:XMI")) {
                    return XMI;
                }
            }
        }
        return UNSUPPORTED;
    }

    private FileFormat checkForTurtle(MultipartFile file) {
        String contentType = file.getContentType();
        if (contentType != null && contentType.equals("text/turtle")) {
            return TURTLE;
        }
        String fileName = file.getOriginalFilename();

        if (Objects.requireNonNull(fileName).endsWith(".ttl")) {
            return TURTLE;
        }

        return UNSUPPORTED;
    }

    private ResponseEntity<ConversionResponseDto> getResponseEntity(
            String outputFormat, FileFormat fileFormat, ConversionResult conversionResult,
            ValidationResultsDto results, DetailedValidationReportDto detailedReport,
            CatalogRecordDto catalogRecord) throws JsonExportException {
        String requestId = MDC.get(LOG_REQUEST_ID);
        log.debug("Preparing response entity: requestId={}, outputFormat={}", requestId, outputFormat);

        return switch (outputFormat.toLowerCase()) {
            case "json" -> {
                log.debug("Exporting to JSON: requestId={}", requestId);
                String jsonOutput = converterService.exportToJson(fileFormat, conversionResult.getTransformationResult());
                log.debug("JSON export completed: requestId={}, outputSize={}", requestId, jsonOutput.length());
                yield ResponseEntity.ok()
                        .contentType(MediaType.APPLICATION_JSON)
                        .body(ConversionResponseDto.success(jsonOutput, results, detailedReport, catalogRecord));
            }
            case "ttl" -> {
                log.debug("Exporting to Turtle: requestId={}", requestId);
                String ttlOutput = converterService.exportToTurtle(fileFormat, conversionResult.getTransformationResult());
                log.debug("Turtle export completed: requestId={}, outputSize={}", requestId, ttlOutput.length());
                yield ResponseEntity.ok()
                        .contentType(MediaType.APPLICATION_JSON)
                        .body(ConversionResponseDto.success(ttlOutput, results, detailedReport, catalogRecord));
            }
            default -> {
                log.warn("Unsupported output format requested: requestId={}, format={}", requestId, outputFormat);
                throw new UnsupportedFormatException("Nepodporovaný výstupní formát: " + outputFormat);
            }
        };
    }

    private String determineOutputFormat(String output, String acceptHeader) {
        if (output != null && !output.isEmpty()) {
            return output.toLowerCase();
        }

        if (acceptHeader != null && !acceptHeader.isEmpty()) {
            if (acceptHeader.contains("application/json")) {
                return "json";
            } else if (acceptHeader.contains("text/turtle") || acceptHeader.contains("application/x-turtle")) {
                return "ttl";
            }
        }

        return "json";
    }

    private ValidationResultsDto convertReportToDto(ISMDValidationReport report) {
        try {
            return validationReportService.convertToDto(report);
        } catch (Exception e) {
            return null;
        }
    }

    private DetailedValidationReportDto generateDetailedValidationReport(ISMDValidationReport report, OntModel model, String requestId) {
        try {
            log.debug("Generating detailed validation report: requestId={}", requestId);

            DetailedValidationReportDto detailedReport = detailedValidationReportService.generateDetailedReport(
                    report,
                    model
            );

            log.debug("Detailed validation report generated successfully: requestId={}, concepts={}",
                    requestId, detailedReport.validation().size());

            return detailedReport;

        } catch (Exception e) {
            log.error("Failed to generate detailed validation report: requestId={}", requestId, e);
            return null;
        }
    }

    private DetailedValidationReportDto generateDetailedValidationReportFromTtl(ISMDValidationReport report, MultipartFile file, String requestId) {
        try {
            log.debug("Generating detailed validation report: requestId={}", requestId);

            DetailedValidationReportDto detailedReport = detailedValidationReportService.generateDetailedReportFromTtlFile(
                    report,
                    file
            );

            log.debug("Detailed validation report generated successfully: requestId={}, concepts={}",
                    requestId, detailedReport.validation().size());

            return detailedReport;
        } catch (Exception e) {
            log.error("Failed to generate detailed validation report: requestId={}", requestId, e);
            return null;
        }
    }

    private MultipartFile downloadAsMultipartFile(String fileUrl) throws Exception {
        if (httpClient == null) {
            httpClient = HttpClient.newBuilder()
                    .connectTimeout(DOWNLOAD_TIMEOUT)
                    .build();
        }

        URL url = UtilityMethods.validateUrl(fileUrl, ALLOWED_PROTOCOLS);

        performSecurityChecks(url);

        log.info("Downloading file from URL: {}", fileUrl);

        HttpRequest request = HttpRequest.newBuilder()
                .uri(url.toURI())
                .timeout(DOWNLOAD_TIMEOUT)
                .GET()
                .build();

        HttpResponse<byte[]> response = httpClient.send(request,
                HttpResponse.BodyHandlers.ofByteArray());

        if (response.statusCode() != 200) {
            throw new SecurityException("Chyba při stahování souboru z URL. HTTP " + response.statusCode());
        }

        byte[] fileContent = response.body();

        if (fileContent.length > MAX_FILE_SIZE) {
            throw new SecurityException("Stažený soubor je příliš velký. Velikost: " + fileContent.length +
                    " bytů, maximální povolená velikost: " + MAX_FILE_SIZE + " bytů.");
        }

        if (fileContent.length == 0) {
            throw new SecurityException("Stažený soubor je prázdný.");
        }

        String filename = UtilityMethods.extractFilenameFromUrl(url);

        log.info("Soubor úspěšně stažen: název={}, velikost={}", filename, fileContent.length);

        return new UrlMultipartFile(fileContent, filename, UtilityMethods.extractContentType(response, filename));
    }

    private void performSecurityChecks(URL url) throws SecurityException, UnknownHostException {
        InetAddress address = InetAddress.getByName(url.getHost());
        String hostAddress = address.getHostAddress();

        if (PRIVATE_IP_PATTERN.matcher(hostAddress).find()) {
            throw new SecurityException("Přístup k privátním IP adresám není povolen.");
        }

        if ("localhost".equalsIgnoreCase(url.getHost()) ||
                "127.0.0.1".equals(url.getHost()) ||
                "0.0.0.0".equals(url.getHost())) {
            throw new SecurityException("Přístup k localhost není povolen.");
        }

        int port = url.getPort() == -1 ? url.getDefaultPort() : url.getPort();
        if (port != 80 && port != 443) {
            log.warn("Nestandardní port detekován: {}", port);
        }
    }
}<|MERGE_RESOLUTION|>--- conflicted
+++ resolved
@@ -81,20 +81,19 @@
 
         String outputFormat = determineOutputFormat(output, acceptHeader);
 
-<<<<<<< HEAD
+
         log.info("File conversion requested: filename={}, size={}, outputFormat={}, include detailed report={}",
                 file.getOriginalFilename(), file.getSize(), output, includeDetailedReport);
-=======
+
         if (file != null) {
-            log.info("File conversion requested: filename={}, size={}, outputFormat={}, remove invalid sources={}, include detailed report={}",
-                    file.getOriginalFilename(), file.getSize(), output, removeInvalidSources, includeDetailedReport);
+            log.info("File conversion requested: filename={}, size={}, outputFormat={}, include detailed report={}",
+                    file.getOriginalFilename(), file.getSize(), output, includeDetailedReport);
         }
 
         if (urlString != null) {
-            log.info("File conversion requested: fileUrl={}, outputFormat={}, remove invalid sources={}, include detailed report={}",
-                    urlString, output, removeInvalidSources, includeDetailedReport);
-        }
->>>>>>> 7e868e44
+            log.info("File conversion requested: fileUrl={}, outputFormat={}, include detailed report={}",
+                    urlString, output, includeDetailedReport);
+        }
 
         try {
             if (file != null && urlString != null) {
@@ -138,13 +137,8 @@
             return switch (fileFormat) {
                 case ARCHI_XML -> {
                     log.debug("Processing Archi XML file: requestId={}", requestId);
-<<<<<<< HEAD
                     String xmlContent = new String(file.getBytes(), StandardCharsets.UTF_8);
                     ConversionResult conversionResult = converterService.processArchiFile(xmlContent);
-=======
-                    String xmlContent = new String(processedFile.getBytes(), StandardCharsets.UTF_8);
-                    ConversionResult conversionResult = converterService.processArchiFile(xmlContent, removeInvalidSources);
->>>>>>> 7e868e44
 
                     ISMDValidationReport report = validationService.validate(conversionResult.getTransformationResult());
                     ValidationResultsDto results = convertReportToDto(report);
@@ -163,11 +157,7 @@
                 }
                 case XMI -> {
                     log.debug("Processing XMI file: requestId={}", requestId);
-<<<<<<< HEAD
                     ConversionResult conversionResult = converterService.processEAFile(file);
-=======
-                    ConversionResult conversionResult = converterService.processEAFile(processedFile, removeInvalidSources);
->>>>>>> 7e868e44
 
                     ISMDValidationReport report = validationService.validate(conversionResult.getTransformationResult());
                     ValidationResultsDto results = convertReportToDto(report);
@@ -186,11 +176,7 @@
                 }
                 case XLSX -> {
                     log.debug("Processing XLSX file: requestId={}", requestId);
-<<<<<<< HEAD
                     ConversionResult conversionResult = converterService.processExcelFile(file);
-=======
-                    ConversionResult conversionResult = converterService.processExcelFile(processedFile, removeInvalidSources);
->>>>>>> 7e868e44
 
                     ISMDValidationReport report = validationService.validate(conversionResult.getTransformationResult());
                     ValidationResultsDto results = convertReportToDto(report);
@@ -268,14 +254,7 @@
             Optional<CatalogRecordDto> catalogRecord = Boolean.TRUE.equals(includeCatalogRecord) ?
                     catalogReportService.generateCatalogReport(conversionResult, results, requestId) : Optional.empty();
 
-<<<<<<< HEAD
-            CatalogRecordDto catalogRecord = Boolean.TRUE.equals(includeCatalogRecord) ?
-                    generateCatalogReport(conversionResult, results, requestId) : null;
-
-            ResponseEntity<ConversionResponseDto> response = getResponseEntity(outputFormat, SSP, conversionResult, results, detailedReport, catalogRecord);
-=======
             ResponseEntity<ConversionResponseDto> response = getResponseEntity(outputFormat, SSP, conversionResult, results, detailedReport, catalogRecord.get());
->>>>>>> 7e868e44
             log.info("SSP ontology successfully converted: requestId={}, inputFormat={}, outputFormat={}",
                     requestId, SSP, output);
             return response;
