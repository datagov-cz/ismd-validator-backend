@prefix sh: <http://www.w3.org/ns/shacl#> .
@prefix rdfs: <http://www.w3.org/2000/01/rdf-schema#> .
@prefix skos: <http://www.w3.org/2004/02/skos/core#> .
@prefix dc: <http://purl.org/dc/elements/1.1/> .
@prefix dct: <http://purl.org/dc/terms/> .
@prefix ex: <http://example.org/shapes#> .

# Warning rule: Concept with different IRI but same name
ex:ConceptDifferentIriSameNameRule
    a sh:NodeShape ;
    sh:targetClass skos:Concept ;
<<<<<<< HEAD
    sh:name "Pojem s jiným IRI ale stejným názvem" ;
=======
    sh:name "Pojem s jiným IRI ale stejným názvem"@cs ;
>>>>>>> 56414801
    sh:description "Ensures no published concept exists with different IRI but same name" ;
    sh:message "Mezi publikovanými slovníky existuje pojem s jiným IRI a stejným názvem"@cs ;
    sh:severity sh:Warning ;

    sh:sparql [
        sh:select """
            PREFIX rdfs: <http://www.w3.org/2000/01/rdf-schema#>
            PREFIX skos: <http://www.w3.org/2004/02/skos/core#>
            PREFIX slovníky: <https://slovník.gov.cz/generický/datový-slovník-ofn-slovníků/pojem/>

            SELECT $this ?otherConcept WHERE {
                $this a skos:Concept .
                $this rdfs:label|skos:prefLabel ?name .
                ?otherConcept a skos:Concept .
                ?otherConcept rdfs:label|skos:prefLabel ?name .
                FILTER($this != ?otherConcept)
            }
        """ ;
    ] .<|MERGE_RESOLUTION|>--- conflicted
+++ resolved
@@ -9,11 +9,7 @@
 ex:ConceptDifferentIriSameNameRule
     a sh:NodeShape ;
     sh:targetClass skos:Concept ;
-<<<<<<< HEAD
-    sh:name "Pojem s jiným IRI ale stejným názvem" ;
-=======
     sh:name "Pojem s jiným IRI ale stejným názvem"@cs ;
->>>>>>> 56414801
     sh:description "Ensures no published concept exists with different IRI but same name" ;
     sh:message "Mezi publikovanými slovníky existuje pojem s jiným IRI a stejným názvem"@cs ;
     sh:severity sh:Warning ;
