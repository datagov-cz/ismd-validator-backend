@prefix sh: <http://www.w3.org/ns/shacl#> .
@prefix rdfs: <http://www.w3.org/2000/01/rdf-schema#> .
@prefix skos: <http://www.w3.org/2004/02/skos/core#> .
@prefix dc: <http://purl.org/dc/elements/1.1/> .
@prefix dct: <http://purl.org/dc/terms/> .
@prefix ex: <http://example.org/shapes#> .

# Error rule: Vocabulary must have name
ex:VocabularyNameRule
    a sh:NodeShape ;
    sh:targetClass skos:ConceptScheme ;
<<<<<<< HEAD
    sh:name "Jméno slovníku" ;
=======
    sh:name "Jméno slovníku"@cs ;
>>>>>>> 56414801
    sh:description "Ensures that each vocabulary/concept scheme has a name" ;
    sh:message "Slovník nemá vyplněný název"@cs ;
    sh:severity sh:Violation ;

    # Should have a name property
    sh:or (
        # Has skos:prefLabel
        [ sh:path skos:prefLabel ; sh:minCount 1 ]
    ) .<|MERGE_RESOLUTION|>--- conflicted
+++ resolved
@@ -9,11 +9,7 @@
 ex:VocabularyNameRule
     a sh:NodeShape ;
     sh:targetClass skos:ConceptScheme ;
-<<<<<<< HEAD
-    sh:name "Jméno slovníku" ;
-=======
     sh:name "Jméno slovníku"@cs ;
->>>>>>> 56414801
     sh:description "Ensures that each vocabulary/concept scheme has a name" ;
     sh:message "Slovník nemá vyplněný název"@cs ;
     sh:severity sh:Violation ;
