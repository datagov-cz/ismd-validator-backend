@prefix sh: <http://www.w3.org/ns/shacl#> .
@prefix rdfs: <http://www.w3.org/2000/01/rdf-schema#> .
@prefix skos: <http://www.w3.org/2004/02/skos/core#> .
@prefix dc: <http://purl.org/dc/elements/1.1/> .
@prefix dct: <http://purl.org/dc/terms/> .
@prefix slovníky: <https://slovník.gov.cz/generický/datový-slovník-ofn-slovníků/pojem/> .
@prefix ex: <http://example.org/shapes#> .

# Error rule: Concept must have at least one of: description, definition, or source
ex:ConceptRequiredContentRule
    a sh:NodeShape ;
    sh:targetClass slovníky:pojem ;
<<<<<<< HEAD
    sh:name "Povinné údaje pojmu" ;
=======
    sh:name "Povinné údaje pojmu"@cs ;
>>>>>>> 56414801
    sh:description "Ensures that each concept has at least description, definition, or source" ;
    sh:message "Pojem nemá vyplněný jeden nebo více z těchto povinných údajů: popis, definice, zdroj"@cs ;
    sh:severity sh:Violation ;

    # At least one of these properties must exist
    sh:or (
        # Has dct:description
        [ sh:path dct:description ; sh:minCount 1 ]

        # Has skos:definition
        [ sh:path skos:definition ; sh:minCount 1 ]

        # Has dct:source
        [ sh:path dct:source ; sh:minCount 1 ]

        # Backup options
        [ sh:path rdfs:comment ; sh:minCount 1 ]
        [ sh:path dc:source ; sh:minCount 1 ]
        [ sh:path dc:description ; sh:minCount 1 ]
    ) .<|MERGE_RESOLUTION|>--- conflicted
+++ resolved
@@ -10,11 +10,7 @@
 ex:ConceptRequiredContentRule
     a sh:NodeShape ;
     sh:targetClass slovníky:pojem ;
-<<<<<<< HEAD
-    sh:name "Povinné údaje pojmu" ;
-=======
     sh:name "Povinné údaje pojmu"@cs ;
->>>>>>> 56414801
     sh:description "Ensures that each concept has at least description, definition, or source" ;
     sh:message "Pojem nemá vyplněný jeden nebo více z těchto povinných údajů: popis, definice, zdroj"@cs ;
     sh:severity sh:Violation ;
