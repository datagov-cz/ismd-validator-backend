--- conflicted
+++ resolved
@@ -9,11 +9,7 @@
 ex:ConceptDescriptionRule
     a sh:NodeShape ;
     sh:targetClass slovníky:pojem ;
-<<<<<<< HEAD
-    sh:name "Popis pojmu" ;
-=======
     sh:name "Popis pojmu"@cs ;
->>>>>>> 56414801
     sh:description "Ensures that each concept has either description or definition" ;
     sh:message "Pojem nemá vyplněný jeden nebo více z těchto údajů: popis, definice"@cs ;
     sh:severity sh:Warning ;
