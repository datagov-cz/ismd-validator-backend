--- conflicted
+++ resolved
@@ -10,11 +10,7 @@
 ex:ConceptSameIriDifferentNameRule
     a sh:NodeShape ;
     sh:targetClass slovníky:pojem ;
-<<<<<<< HEAD
-    sh:name "Pojem se stejným IRI ale jiným názvem" ;
-=======
     sh:name "Pojem se stejným IRI ale jiným názvem"@cs ;
->>>>>>> 56414801
     sh:description "Ensures no published concept exists with same IRI but different name" ;
     sh:message "Mezi publikovanými slovníky existuje pojem se stejným IRI a jiným názvem"@cs ;
     sh:severity sh:Warning ;
