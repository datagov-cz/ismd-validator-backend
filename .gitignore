HELP.md
target/
!.mvn/wrapper/maven-wrapper.jar
.mvn/timing.properties
!**/src/main/**/target/
!**/src/test/**/target/

### STS ###
.apt_generated
.classpath
.factorypath
.project
.settings
.springBeans
.sts4-cache

### IntelliJ IDEA ###
.idea
*.iws
*.iml
*.ipr

### Java ###
# Compiled class file
*.class

### NetBeans ###
/nbproject/private/
/nbbuild/
/dist/
/nbdist/
/.nb-gradle/
build/
!**/src/main/**/build/
!**/src/test/**/build/

### VS Code ###
.vscode/

### General ###
.DS_Store
.codacy
<<<<<<< HEAD
*.json
=======
.*
>>>>>>> 9a15b9db
<|MERGE_RESOLUTION|>--- conflicted
+++ resolved
@@ -40,8 +40,5 @@
 ### General ###
 .DS_Store
 .codacy
-<<<<<<< HEAD
 *.json
-=======
 .*
->>>>>>> 9a15b9db
